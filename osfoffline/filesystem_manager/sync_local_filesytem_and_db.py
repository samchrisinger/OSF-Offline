--- conflicted
+++ resolved
@@ -40,10 +40,6 @@
 
     def _make_local_db_tuple_list(self, local, db):
         # checks
-<<<<<<< HEAD
-
-=======
->>>>>>> 484e9052
         if local is None and db is None:
             raise LocalDBBothNone
         if local and db and self._get_proper_path(local) != self._get_proper_path(db):
