--- conflicted
+++ resolved
@@ -63,18 +63,14 @@
 
     @property
     def path(self):
-<<<<<<< HEAD
         return os.path.join(self.user.folder, self.rel_path)
 
     @property
     def rel_path(self):
-        """Recursively walk up the path of the node. Top level node joins with the osf folder path of the user
-=======
-        """
+       	"""
         Path on the local filesystem.
 
         Recursively walk up the path of the node. Top level node joins with the osf folder path of the user
->>>>>>> 687f96aa
         """
         # +os.path.sep+ instead of os.path.join: http://stackoverflow.com/a/14504695
         name = '{} - {}'.format(self.title, self.id)
