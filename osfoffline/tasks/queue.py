import logging
import queue
import threading

from osfoffline import settings
from osfoffline.exceptions import NodeNotFound
from osfoffline.tasks.notifications import Notification
from osfoffline.utils import Singleton


logger = logging.getLogger(__name__)


class OperationWorker(threading.Thread, metaclass=Singleton):

    def __init__(self):
        super().__init__()
        self._queue = queue.Queue()
        self.__stop = threading.Event()

    def start(self, *args, **kwargs):
        logger.debug('Starting OperationWorker')
        super().start(*args, **kwargs)

    def run(self):
        logger.info('Start processing queue')
        while not self.__stop.is_set():
            job = self._queue.get()
            if job is None:
                self._queue.task_done()
                continue
<<<<<<< HEAD
            #logger.debug('Running {}'.format(job))
=======
            logger.info('Starting {}'.format(job))
>>>>>>> 63e0bc89
            try:
                job.run(dry=settings.DRY)
            except (NodeNotFound, ) as e:
                logger.warning(e)
            except Exception as e:
                logger.exception(e)
                # TODO: How can we get filename from a given job, to display appropriate notification to the user?
                Notification().error('Error while updating')
            else:
                logger.info('Job successfully completed')
            finally:
                self._queue.task_done()
        logger.debug('OperationWorker stopped')

    def stop(self):
        logger.debug('Stopping OperationWorker')
        self.__stop.set()
        self._queue.put(None)
        self.join_queue()

    def put(self, operation):
        self._queue.put(operation)

    def join_queue(self):
        return self._queue.join()<|MERGE_RESOLUTION|>--- conflicted
+++ resolved
@@ -29,11 +29,9 @@
             if job is None:
                 self._queue.task_done()
                 continue
-<<<<<<< HEAD
-            #logger.debug('Running {}'.format(job))
-=======
+
             logger.info('Starting {}'.format(job))
->>>>>>> 63e0bc89
+
             try:
                 job.run(dry=settings.DRY)
             except (NodeNotFound, ) as e:
