--- conflicted
+++ resolved
@@ -51,10 +51,7 @@
         if decision == Decision.MINE:
             yield from self.auditor.operation_queue.put(operations.RemoteDeleteFile(self.auditor.remote))
         elif decision == Decision.THEIRS:
-<<<<<<< HEAD
             yield from self.auditor.operation_queue.put(operations.DatabaseDeleteFile(self.auditor.db))
-            yield from self.auditor.operation_queue.put(operations.LocalCreateFile(self.auditor.remote, self.auditor.node))
-=======
             yield from self.auditor.operation_queue.put(operations.LocalCreateFile(self.auditor.remote, self.auditor.node))
         else:
             raise ValueError('Unknown decision')
@@ -78,7 +75,6 @@
             yield from self.auditor.operation_queue.put(operations.RemoteDeleteFolder(self.auditor.remote))
         elif decision == Decision.THEIRS:
             yield from self.auditor.operation_queue.put(operations.LocalCreateFolder(self.auditor.remote, self.auditor.node))
->>>>>>> a5708aaf
         else:
             raise ValueError('Unknown decision')
 
