--- conflicted
+++ resolved
@@ -99,7 +99,6 @@
         def context_for(paths):
             if not isinstance(paths, tuple):
                 paths = (paths, )
-<<<<<<< HEAD
             return [
                 OperationContext(
                     local=self.user_folder / Path(path),
@@ -107,12 +106,6 @@
                     remote=remote_map.get(path, NULL_AUDIT).fobj
                 ) for path in paths
             ]
-=======
-            return [OperationContext(self.user_folder / Path(path),
-                                     db_map.get(path, (None, ))[-1],
-                                     remote_map.get(path, (None, ))[-1])
-                    for path in paths]
->>>>>>> 63e0bc89
 
         diffs = {
             Location.LOCAL: self._diff(local_map, db_map),
@@ -148,7 +141,6 @@
         return modifications[Location.LOCAL], modifications[Location.REMOTE]
 
     def collect_all_db(self):
-<<<<<<< HEAD
         return {
             entry.rel_path: Audit(
                 entry.id,
@@ -157,18 +149,20 @@
             )
             for entry in Session().query(File)
         }
-=======
-        return {db.path.replace(self.user_folder, ''): (db.id, db.sha256, db)
-                for db in Session().query(File)}
->>>>>>> 63e0bc89
 
     def collect_all_remote(self):
         ret = {}
         with ThreadPoolExecutor(max_workers=5) as tpe:
-<<<<<<< HEAD
             # first get top level nodes selected in settings
             for node in Session().query(Node).filter(Node.sync):
-                remote_node = OSFClient().get_node(node.id)
+                try:
+                    remote_node = OSFClient().get_node(node.id)
+                except Exception as e:
+                    # If the node can't be reached, skip auditing of this project and go on to the next node
+                    # TODO: The client should be made smart enough to check return code before parsing and yield a custom exception
+                    # TODO: The user should be notified about projects that failed to sync, and given a way to deselect them
+                    logger.exception(e)
+                    continue
                 remote_files = remote_node.get_storage(id='osfstorage')
                 rel_path = os.path.join(
                     node.rel_path,
@@ -181,8 +175,14 @@
                     rel_path,
                     tpe
                 )
-
-                stack = remote_node.get_children(lazy=False)
+                try:
+                    stack = remote_node.get_children(lazy=False)
+                except Exception as e:
+                    # If the node can't be reached, skip auditing of this project and go on to the next node
+                    # TODO: The client should be made smart enough to check return code before parsing and yield a custom exception
+                    # TODO: The user should be notified about projects that failed to sync, and given a way to deselect them
+                    logger.exception(e)
+                    continue
                 while len(stack):
                     remote_child = stack.pop(0)
                     child_files = remote_child.get_storage(id='osfstorage')
@@ -202,22 +202,14 @@
                         ),
                         tpe
                     )
-                    stack = stack + remote_child.get_children(lazy=False)
-=======
-            for node in Session().query(Node):
-                try:
-                    remote_node = OSFClient().get_node(node.id)
-                except Exception as e:
-                    # If the node can't be reached, skip auditing of this project and go on to the next node
-                    # TODO: The client should be made smart enough to check return code before parsing and yield a custom exception
-                    # TODO: The user should be notified about projects that failed to sync, and given a way to deselect them
-                    logger.exception(e)
-                    continue
-                remote = remote_node.get_storage(id='osfstorage')
-                rel_path = os.path.join('{} - {}'.format(node.title, node.id), settings.OSF_STORAGE_FOLDER)
-                # TODO: Use futures to catch exceptions in processing a node
-                tpe.submit(self._collect_node_remote, remote, ret, rel_path, tpe)
->>>>>>> 63e0bc89
+                    try:
+                        stack = stack + remote_child.get_children(lazy=False)
+                    except Exception as e:
+                        # If the node can't be reached, skip auditing of this project and go on to the next node
+                        # TODO: The client should be made smart enough to check return code before parsing and yield a custom exception
+                        # TODO: The user should be notified about projects that failed to sync, and given a way to deselect them
+                        logger.exception(e)
+                        continue
             tpe._work_queue.join()
         return ret
 
