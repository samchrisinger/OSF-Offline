--- conflicted
+++ resolved
@@ -1,18 +1,14 @@
 import itertools
 import logging
 import os
-<<<<<<< HEAD
-import threading
-
-from sqlalchemy.sql.expression import true
-from sqlalchemy.orm.exc import NoResultFound
-
-=======
->>>>>>> 63e0bc89
 from pathlib import Path
 import threading
 import time
 
+from sqlalchemy.orm.exc import NoResultFound
+
+from pathlib import Path
+
 from osfoffline import settings
 
 from osfoffline.client.osf import OSFClient
@@ -23,17 +19,12 @@
 
 from osfoffline.sync.local import LocalSyncWorker
 from osfoffline.sync.exceptions import FolderNotInFileSystem
-<<<<<<< HEAD
 from osfoffline.sync.ext.auditor import (
     Auditor,
     EventType
 )
 
-=======
-from osfoffline.sync.ext.auditor import Auditor
-from osfoffline.sync.ext.auditor import EventType
 from osfoffline.tasks.notifications import Notification
->>>>>>> 63e0bc89
 from osfoffline.tasks.resolution import RESOLUTION_MAP
 from osfoffline.tasks.queue import OperationWorker
 
@@ -77,32 +68,19 @@
                 logger.info('Sleep interrupted, syncing now')
             self._sync_now_event.clear()
 
-<<<<<<< HEAD
-=======
-            # Ensure selected node directories exist
-            for node in Session().query(Node).all():
-                local = Path(os.path.join(node.path, settings.OSF_STORAGE_FOLDER))
-                try:
-                    os.makedirs(str(local), exist_ok=True)
-                except OSError:
+            logger.info('Beginning remote sync')
+            LocalSyncWorker().ignore.set()
+
+            # Ensure selected node directories exist and db entries created
+            for node in Session().query(Node).filter(Node.sync).all():
+                try: 
+                    self._preprocess_node(node, delete=False)
+                 OSError:
                     # TODO: If the node folder cannot be created, what further actions must be taken before attempting to sync?
                     # TODO: Should the error be user-facing?
                     logger.exception('Error creating node directory for sync')
 
->>>>>>> 63e0bc89
-            logger.info('Beginning remote sync')
-            LocalSyncWorker().ignore.set()
-
-            # Ensure selected node directories exist and db entries created
-            for node in Session().query(Node).filter(Node.sync).all():
-                self._preprocess_node(node, delete=False)
-
             OperationWorker().join_queue()
-<<<<<<< HEAD
-            self._check()
-
-            time.sleep(10)  # TODO Fix me
-=======
 
             try:
                 self._check()
@@ -113,7 +91,6 @@
                 logger.exception(msg)
 
             time.sleep(10)  # FIXME Per icereval, this is "due to watchdog not clearing its event evaluation when the lock is cleared"
->>>>>>> 63e0bc89
             LocalSyncWorker().ignore.clear()
             logger.info('Finished remote sync')
         logger.info('Stopped RemoteSyncWorker')
