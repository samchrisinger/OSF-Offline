# -*- coding: utf-8 -*-
import threading
import asyncio
import logging

from watchdog.observers import Observer
import osfoffline.database_manager.models as models
import osfoffline.polling_osf_manager.polling as polling
import osfoffline.filesystem_manager.osf_event_handler as osf_event_handler
from osfoffline.database_manager.db import session


class BackgroundWorker(threading.Thread):
    def __init__(self):
        super().__init__()
        self.user = None
        self.osf_folder = ''
        self.loop = None
        self.paused = True  # start out paused
        self.running = False
        self.poller = None
        self.observer = None

    def run(self):

        logging.debug('Run in background tasks called for first time.')
        self.loop = self.ensure_event_loop()
        self.run_background_tasks()
        self.loop.run_forever()

    def run_background_tasks(self):
        logging.debug('starting run_background_tasks')

        if not self.running:
            self.user = self.get_current_user()
            self.osf_folder = self.user.osf_local_folder_path

            logging.debug('start observing')
            self.start_observing_osf_folder()
            logging.debug('start polling')
            self.start_polling_server()
            self.running = True

    def pause_background_tasks(self):

        if self.running:
            self.stop_polling_server()
            self.stop_observing_osf_folder()
            # self.stop_loop()
            self.running = False

    def start_polling_server(self):
        self.poller = polling.Poll(self.user, self.loop)
        self.poller.start()

    def stop_polling_server(self):
        if self.poller:
            self.poller.stop()

    # todo: can refactor this code out to somewhere

    def get_current_user(self):
        return session.query(models.User).filter(models.User.logged_in).one()

    def stop_loop(self, close=False):
<<<<<<< HEAD
        """ WARNING: Only pass in 'close' if you plan on creating an entirely new loop afterwards
        """
        logging.debug('stop loop')
        if not self.loop:
            logging.debug('loop never initialized')
            return

        if not self.loop.is_running():
            logging.debug('loop already stopped')
            if close:
                if self.loop.is_closed():
                    logging.debug('loop already closed')
                else:
                    logging.debug('closing loop')
                    self.loop.close()
        else:
            logging.debug('calling loop.stop(). will stop when polling/observing events finish.')
            self.loop.stop()
=======
        logging.debug('stop loop')
        if self.loop.is_closed():
            logging.debug('loop already closed')

        elif not self.loop.is_running():
            logging.debug('loop is stopped already. closing it')
            self.loop.close()
        else:
            # stop loop when current tasks finish.
            self.loop.call_soon(self.loop.stop)
            logging.debug('call_soon to loop.stop. will stop when polling/observing events finish.')
            # todo: find better way?
>>>>>>> ed52a389
            if close:
                while not self.loop.is_closed():
                    if not self.loop.is_running():
                        logging.debug('closing loop')
                        self.loop.close()

    def stop(self):
<<<<<<< HEAD
        logging.info('stopping background worker')
=======

        logging.debug('stopping background worker')
>>>>>>> ed52a389
        self.stop_polling_server()
        logging.debug('stop polling')
        self.stop_observing_osf_folder()
        logging.debug('stop observing')
        self.stop_loop(close=True)

    def start_observing_osf_folder(self):
        # if something inside the folder changes, log it to config dir

        # create event handler
        self.event_handler = osf_event_handler.OSFEventHandler(
            self.osf_folder,
            loop=self.loop
        )

        # todo: if config actually has legitimate data. use it.

        # start
        self.observer = Observer()  # create observer. watched for events on files.
        # attach event handler to observed events. make observer recursive
        self.observer.schedule(self.event_handler, self.osf_folder, recursive=True)
        # LocalDBSync(self.user.osf_local_folder_path, self.observer, self.user).emit_new_events()

        try:
            self.observer.start()  # start
        except OSError:
            # FIXME: Document these limits and provide better user notification.
            #    See http://pythonhosted.org/watchdog/installation.html for limits.
            logging.warning('limit of watched items reached')

    def stop_observing_osf_folder(self):
        if self.observer:
            self.observer.stop()
            self.observer.join()

    # courtesy of waterbutler
    def ensure_event_loop(self):
        """Ensure the existance of an eventloop
        Useful for contexts where get_event_loop() may
        raise an exception.
        :returns: The new event loop
        :rtype: BaseEventLoop
        """
        try:
            return asyncio.get_event_loop()
        except (AssertionError, RuntimeError):
            asyncio.set_event_loop(asyncio.new_event_loop())

        # Note: No clever tricks are used here to dry up code
        # This avoids an infinite loop if settings the event loop ever fails
        return asyncio.get_event_loop()


# HOW DOES LOGIN/LOGOUT WORK?
#
# previously logged in:
# when you first open osf offline, you go to main.py which sets up views, connections, and controller.
# controller sets up db, logs, and determines which user is logged in.
# when all is good, controller starts background worker.
# background worker polls api and observer osf folder
#
# not logged in:
# when you first open osf offline, you go to main.py which sets up views, connections, and controller.
# controller sets up db, logs, and opens create user screen. user logs in. then get user from db.
# when all is good, controller starts background worker.
# background worker polls api and observer osf folder<|MERGE_RESOLUTION|>--- conflicted
+++ resolved
@@ -63,8 +63,7 @@
         return session.query(models.User).filter(models.User.logged_in).one()
 
     def stop_loop(self, close=False):
-<<<<<<< HEAD
-        """ WARNING: Only pass in 'close' if you plan on creating an entirely new loop afterwards
+        """ WARNING: Only pass in 'close' if you plan on creating a new loop afterwards
         """
         logging.debug('stop loop')
         if not self.loop:
@@ -82,20 +81,6 @@
         else:
             logging.debug('calling loop.stop(). will stop when polling/observing events finish.')
             self.loop.stop()
-=======
-        logging.debug('stop loop')
-        if self.loop.is_closed():
-            logging.debug('loop already closed')
-
-        elif not self.loop.is_running():
-            logging.debug('loop is stopped already. closing it')
-            self.loop.close()
-        else:
-            # stop loop when current tasks finish.
-            self.loop.call_soon(self.loop.stop)
-            logging.debug('call_soon to loop.stop. will stop when polling/observing events finish.')
-            # todo: find better way?
->>>>>>> ed52a389
             if close:
                 while not self.loop.is_closed():
                     if not self.loop.is_running():
@@ -103,12 +88,7 @@
                         self.loop.close()
 
     def stop(self):
-<<<<<<< HEAD
-        logging.info('stopping background worker')
-=======
-
         logging.debug('stopping background worker')
->>>>>>> ed52a389
         self.stop_polling_server()
         logging.debug('stop polling')
         self.stop_observing_osf_folder()
